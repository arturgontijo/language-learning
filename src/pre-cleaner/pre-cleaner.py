#!/usr/bin/env python
# encoding: utf-8

# ASuMa, Feb 2018

import sys, getopt, os
import re
from html.parser import HTMLParser

def main(argv):
	"""
		PreCleaner takes two mandatory arguments and several optional ones:

		"Usage: pre-cleaner.py -i <inputdir> -o <outputdir> [-c <chars_invalid>] [-s <suffixes>] [-l <sentence_length>] [-t <token_length>] 
		[-x <sentence_symbols>] [-y <sentence_tokens>] [-z <token_symbols>] [-U] [-q] [-n] [-d] [-T] [-H] [-e]"

		inputdir 			Directory with files to be processed.
							Can contain subdirectories.
		outputdir			Directory to output processed files
		[
		chars_invalid		Characters to delete from text (default = none). They need to be given as a
							string without spaces between the characters, e.g. "$%^&" would eliminate
							only those 4 characters from appearances in the text.
		suffixes 			Suffixes to eliminate in text (default = none). They need to come in a string
							separated by spaces.
							For example, -s "'s 'd n't" would eliminate all suffixes 's, 'd, n't
							Of course, as suffixes, they need to come at the end of a word to be eliminated
		sentence_length		Maximum sentence length accepted (default = 16. Sentences with more are deleted)
		token_length 		Maximum token lenght accepted (default = 25. Tokens with more are deleted)
		sentences_symbols	Symbols invalidating sentences (default = none). They need to be given as a
							string without spaces between the characters, e.g. "$%^&" would eliminate
							all sentences that have those 4 characters.
		sentence_tokens 	Tokens invalidating sentences (default = none). They need to be given as a 
							string separated by spaces, e.g. "three invalid tokens" would eliminate all
							sentences including either "three", "invalid" or "tokens"
		token_symbols 		Symbols invalidating tokens (default = none). They need to be given as a
							string without spaces between the characters, e.g. "$%^&" would eliminate
							all tokens that have those 4 characters.
		-U 					Flag to keep uppercase letters (default is to convert to lowercase)
		-q 					Flag to keep quotes (default is to convert them to spaces)
		-n 					Keep numbers (default converts them to @number@ token)
		-d 					Keep dates (default converts them to @date@ token)
		-T 					Keep times (default converts them to @time@ token)
		-H 					Keep hyperlinks (default converts them to @url@ token)
		-e 					Keep escaped HTML and UniCode symbols (default decodes them)
		-S 					Don't add sentence splitter mark to be recognized by
							split_sentences.pl, even if text is lowercased (they're added by default)
		]
	"""
	inputdir = ''
	outputdir = ''
	invalid_chars = u""
	new_suffix_list = []
<<<<<<< HEAD
	max_tokens = 25
=======
	max_tokens = 20
>>>>>>> d7b34ef7
	max_chars = 25
	sentence_invalid_symbols = []
	sentence_invalid_tokens = []
	token_invalid_symbols = []
	convert_lowercase = True
	convert_quotes_to_spaces = True
	convert_numbers_to_tokens = True
	convert_dates_to_tokens = True
	convert_times_to_tokens = True
	convert_links_to_tokens = True
	decode_escaped = True
	add_splitters = True
	filename_suffix = ''
	try:
		opts, args = getopt.getopt(argv,"hi:o:c:s:l:t:x:y:z:UqndTHeS",["idir=",
			"odir=", "chars_invalid=" "suffixes=", "sen_length=", 
			"token_length=", "sentence_symbols=", "sentence_tokens=", 
			"token_symbols=" "Uppercase", "quotes", "numbers", "dates", 
			"Times", "Hyperlinks", "escaped", "Splits"])
	except getopt.GetoptError:
		print('''Usage: pre-cleaner.py -i <inputdir> -o <outputdir> 
		    [-c <chars_invalid>] [-s <suffixes>] [-l <sentence_length] 
		    [-t <token_length>] [-x <sentence_symbols>] [-y <sentence_tokens>]
		    [-z <token_symbols>] [-U] [-q] [-n] [-d] [-T] [-H] [-e] [-S]''')
		sys.exit(2)
	for opt, arg in opts:
		if opt == '-h':
			print('''Usage: pre-cleaner.py -i <inputdir> -o <outputdir> 
			    [-c <chars_invalid>] [-s <suffixes>] [-l <sentence_length] 
			    [-t <token_length>] [-x <sentence_symbols>] [-y <sentence_tokens>]
			    [-z <token_symbols>] [-U] [-q] [-n] [-d] [-T] [-H] [-e] [-S]''')
			sys.exit()
		elif opt in ("-i", "--idir"):
			inputdir = arg
		elif opt in ("-o", "--odir"):
			outputdir = arg
		elif opt in ("-c", "--chars_invalid"):
			#python3 doesn't need decode
			#invalid_chars = arg.decode('utf-8')
			invalid_chars = arg
			filename_suffix += 'c'
		elif opt in ("-s", "--suffixes"):
			#python3 doesn't need decode
			#suffix_list = arg.decode('utf-8').split()
			suffix_list = arg.split()
			new_suffix_list = Prepare_Suffix_List(suffix_list)
			filename_suffix += 's'
		elif opt in ("-l", "--sen_length"):
			max_tokens = int(arg)
			filename_suffix += 'l'
		elif opt in ("-t", "--token_length"):
			max_chars = int(arg)
			filename_suffix += 't'
		elif opt in ("-x", "--sentence_symbols"):
			#python3 doesn't need decode
			#sentence_invalid_symbols = arg.decode('utf-8')
			sentence_invalid_symbols = arg
			filename_suffix += 'x'
		elif opt in ("-y", "--sentence_tokens"):
			#sentence_invalid_tokens = arg.decode('utf-8').split()
			#python3 doesn't need decode
			sentence_invalid_tokens = arg
			filename_suffix += 'y'
		elif opt in ("-z", "--token_symbols"):
			#token_invalid_symbols = arg.decode('utf-8')
			#python3 doesn't need decode
			token_invalid_symbols = arg
			filename_suffix += 'z'
		elif opt in ("-U", "--Uppercase"):
			convert_lowercase = False
			filename_suffix += 'U'
		elif opt in ("-q", "--quotes"):
			convert_quotes_to_spaces = False
			filename_suffix += 'q'
		elif opt in ("-n", "--numbers"):
			convert_numbers_to_tokens = False
			filename_suffix += 'n'
		elif opt in ("-d", "--dates"):
			convert_dates_to_tokens = False
			filename_suffix += 'd'
		elif opt in ("-T", "--Times"):
			convert_times_to_tokens = False
			filename_suffix += 'T'
		elif opt in ("-H", "--Hyperlinks"):
			convert_links_to_tokens = False
			filename_suffix += 'H'
		elif opt in ("-e", "--escaped"):
			decode_escaped = False
			filename_suffix += 'e'
		elif opt in ("-S", "--Splits"):
			add_splitters = False
			filename_suffix += 'S'

	translate_table = dict((ord(char), None) for char in invalid_chars)

	os.chdir(inputdir)
	for inputfile in os.listdir("."):
		print("Processing: ", os.path.basename(inputfile))
		sentences = Load_Files(inputfile)

		if filename_suffix == '':
			filename_suffix = 'default'
		outputfile = outputdir + "/" + inputfile + '_' + filename_suffix

		# make sure directory doesnt change with os.listdir()
		fo = open(outputfile, "w")
		for sentence in sentences:
			#sentence = sentence.decode('utf-8')
			temp_sentence = Normalize_Sentence(sentence, convert_quotes_to_spaces)
			temp_sentence = Remove_Suffixes(temp_sentence, new_suffix_list)
			if convert_links_to_tokens == True:
				temp_sentence = Substitute_Links(temp_sentence)
			if decode_escaped == True:
				temp_sentence = Decode_Escaped(temp_sentence)
			if convert_dates_to_tokens == True:
				temp_sentence = Substitute_Dates(temp_sentence)
			if convert_times_to_tokens == True:
				temp_sentence = Substitute_Times(temp_sentence)
			if convert_numbers_to_tokens == True:
				temp_sentence = Substitute_Numbers(temp_sentence)
			tokenized_sentence = Naive_Tokenizer(temp_sentence)
			if Ignore_Long_Sentence(tokenized_sentence, max_tokens) == True:
				continue
			tokenized_sentence = Remove_Long_Tokens(tokenized_sentence, max_chars)
			if Ignore_Invalid_Sentence(tokenized_sentence, sentence_invalid_symbols, sentence_invalid_tokens) == True:
				continue
			tokenized_sentence = Remove_Invalid_Tokens(tokenized_sentence, token_invalid_symbols)
			final_sentence = " ".join(tokenized_sentence) + "\n"
			final_sentence = Clean_Sentence(final_sentence, translate_table)
			if convert_lowercase == True:
				final_sentence = final_sentence.lower()
			if add_splitters == True:
				final_sentence = Add_Splitter(final_sentence)
			Write_Output_Sentence(fo, final_sentence)
		fo.close()

def Load_Files(filename):
	"""
		Loads file already sentence-splitted, returning a list of all sentences
	"""
	file = open(filename, "r")
	sentences = file.readlines()
	file.close()
	return sentences

def Add_Splitter(sentence):
	"""
		Add sentence splitter mark (newline) to be recognized by split_sentences.pl,
		even if text is lowercased.
	"""
	return sentence + "\n"

def Write_Output_Sentence(fo, sentence):
	"""
		writes sentence to the output file
	"""
	#python3 doesn't need encode
	fo.write(sentence)

def Decode_Escaped(sentence):
	"""
		Converts found escaped HTML and unicode symbols to
		their printable version
	""" 
	#python3 doesn't need decode
	#sentence = sentence.decode('unicode-escape') # unicode escaped sequences

	# html escaped sequencues
	h = HTMLParser()
	sentence = h.unescape(sentence)

	return sentence

def Remove_Caps(sentence):
    """
        Converts all capital letters in "data" into small caps
    """
    return sentence.lower()

def Naive_Tokenizer(sentence):
	"""
		Tokenizes sentence, naively splitting by space only.
		This is only for cleaning, a real tokenizer is suppossed to be applied
		later in the process.
	"""
	return sentence.split()

def Remove_Long_Tokens(tokenized_sentence, max_chars):
	"""
		Removes token from tokenized_sentence if token is longer than max_word_length
	"""
	short_word_sentence = [] + tokenized_sentence # forcing a copy, avoid pass by reference
	for token in tokenized_sentence:
		if len(token) > max_chars:
			short_word_sentence.remove(token)

	return short_word_sentence

def Ignore_Long_Sentence(tokenized_sentence, max_tokens):
	"""
		Determines if tokenized_sentence should be ignored, if it has more than max_tokens
	"""
	if len(tokenized_sentence) > max_tokens:
		return True
	else:
		return False

def Remove_Invalid_Tokens(tokenized_sentence, invalidating_symbols):
	"""
		Returns a tokenized sentence without tokens that include 
		invalidating_symbols
	"""
	valid_tokens_sentence = [] + tokenized_sentence # forcing a copy, avoid pass by reference
	for token in tokenized_sentence:
		for invalid_symbol in invalidating_symbols:
			if invalid_symbol in token:
				valid_tokens_sentence.remove(token)

	return valid_tokens_sentence

def Ignore_Invalid_Sentence(tokenized_sentence, invalidating_symbols, invalidating_tokens):
	"""
		Determines if tokenized_sentence should be ignored, 
		if it contains invalidating_tokens or invalidating_symbols 
	"""
	for token in tokenized_sentence:
		if token in invalidating_tokens:
			return True
	dummy = Remove_Invalid_Tokens(tokenized_sentence, invalidating_symbols)	
	if len(dummy) < len(tokenized_sentence):
		return True

	return False

def Clean_Sentence(sentence, translate_table):
	"""
		Cleans sentence from invalid chars
	"""
	#python3 doesn't need decode
	#sentence = unicode(sentence)
	return sentence.translate(translate_table)

def Normalize_Sentence(sentence, convert_quotes_to_spaces):
	"""
		Converts all different apostrophes, double quotes and dashes to standard symbols
	"""

	# Normalize apostrophes, dashes and quotes obtained from Wikipedia Apostrophe page
	sentence = re.sub(r"[\`]|’", "'", sentence)
	sentence = re.sub(r"‑|‐", "-", sentence)
	sentence = re.sub(r"-{2,}|―|—|–|‒", "—", sentence) # some dashes look the same, but they are apparently different
	sentence = re.sub(r"\'\'|“|”", '\\"', sentence)
	if convert_quotes_to_spaces == True:
		sentence = re.sub(r'\\"|"', " ", sentence) # sentence splitter escapes double quotes, as apparently needed by guile
	return sentence

def Substitute_Links(sentence):
	"""
		Substitutes url addresses (http://, https://, ftp://) with special token.
	"""
	link_pattern = r"(\b(https?|ftp)://[^,\s]+)"
	sentence = re.sub(link_pattern, ' @url@ ', sentence, flags=re.IGNORECASE) 
	return sentence

def Substitute_Times(sentence):
	"""
		Substitutes time expressions with special token. 
		Formats taken from http://php.net/manual/en/datetime.formats.time.php
	"""
	#frac = r"(.[0-9]+)"
	hh = r"(0?[1-9]|1[0-2])"
	HH = r"([01][0-9]|2[0-4])"
	meridian = r"([AaPp]\.?[Mm]\.?)"
	MM = r"([0-5][0-9])"
	tz = r"(\(?[A-Za-z]{1,6}\)?|[A-Z][a-z]+([_/][A-Z][a-z]+)+)"
	tzcorrection = r"((GMT)?[+-]" + hh + ":?" + MM + "?)"

	# Accepted time formats
	form1 = r"(\b" + hh + r"([.:]" + MM + r"){0,2}" + r" ?" + meridian + r"\b)"
	form2 = r"(\b" + HH + r"([.:]" + MM + r"){1,2}" + r" ?(" + tz + r"|" + tzcorrection + r")?\b)"
	form3 = r"(\b" + tzcorrection + r"\b)"

	time_pattern = form3 + r"|" + form2 + r"|" + form1 
	sentence = re.sub(time_pattern, ' @time@ ', sentence) 
	return sentence

def Substitute_Dates(sentence):
	"""
		Substitutes all dates with special token. Formats taken from http://php.net/manual/en/datetime.formats.date.php
	"""
	daysuf = r"(st|nd|rd|th)"
	dd = r"([0-2]?[0-9]|3[01])" + daysuf + r"?"
	DD = r"(0[1-9]|[1-2][0-9]|3[01])"
	m = r"(january|february|march|april|may|june|july|august|september|october|november|december|jan|feb|mar|apr|may|jun|jul|aug|sep|sept|oct|nov|dec|I|II|III|IV|V|VI|VII|VIII|IX|X|XI|XII)"
	mm = r"(0?[0-9]|1[0-2])"
	y = r"(\d{1,4})"
	yy = r"(\d{2})"
	YY = r"(\d{4})"

	# Accepted date formats
	form1 = r"(\b" + mm + r"/" + dd + r"(/" + y + r")?\b)"
	form2 = r"(\b" + YY + r"/" + mm + r"/" + dd + r"\b)"
	form3 = r"(\b" + YY + r"-" + mm + r"(-" + dd + r")?\b)"
	form4 = r"(\b" + dd + r"[\.-]" + mm + "[\.-](" + YY + r"|" + yy + r")\b)"
	form5 = r"(\b" + dd + r"[ \.-]?" + m + r"([ \.-]?" + y + r")?\b)"
	form6 = r"(\b" + m + r"[ \.-]?" + YY + r"\b)"
	form7 = r"(\b" + YY + r"[ \.-]?" + m + r"\b)"
	form8 = r"(\b" + m + r"[,\. ]+" + y + r"\b)"
	form9 = r"(\b" + m + r"[ \.-]?" + dd + r"[,\. " + daysuf + r"]+(" + y + r")?\b)"
	form10 = r"(\b" + m + r"-" + DD + r"-" + y + r"\b)"
	form11 = r"(\b" + y + r"-" + m + r"-" + DD + r"\b)"

	date_pattern = form11 + r"|" + form10 + r"|" + form9 + r"|" + form8 + r"|" + form7 + r"|" + form6 + r"|" + form5 + r"|" + form4 + r"|" + form3 + r"|" + form2 + r"|" + form1
	sentence = re.sub(date_pattern, ' @date@ ', sentence, flags=re.IGNORECASE) 
	return sentence

def Substitute_Numbers(sentence):
	"""
		Substitutes all numbers with special token
	"""
	# two cases handle trailing/leading decimal mark
	sentence = re.sub(r"(\s|\b)[.,;]?(\d+[.,;']?)+\b", ' @number@ ', sentence) 
	return sentence

def Prepare_Suffix_List(suffix_list):
	"""
		Adds regular expression parts to given suffixes
	"""
	new_suffix_list = []
	for suffix in suffix_list:
		regex_suffix = r"(?<=\w)" + suffix + r"(?=\s)"
		new_suffix_list = new_suffix_list + [regex_suffix]
	return new_suffix_list


def Remove_Suffixes(sentence, suffix_list):
	"""
		Removes suffixes in the list from the sentence
	"""
	for suffix in suffix_list:
		sentence = re.sub(suffix, "", sentence)
	return sentence

if __name__ == "__main__":
	main(sys.argv[1:])<|MERGE_RESOLUTION|>--- conflicted
+++ resolved
@@ -51,11 +51,7 @@
 	outputdir = ''
 	invalid_chars = u""
 	new_suffix_list = []
-<<<<<<< HEAD
 	max_tokens = 25
-=======
-	max_tokens = 20
->>>>>>> d7b34ef7
 	max_chars = 25
 	sentence_invalid_symbols = []
 	sentence_invalid_tokens = []
